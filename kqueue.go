--- conflicted
+++ resolved
@@ -82,11 +82,7 @@
 	}
 
 	for _, name := range pathsToRemove {
-<<<<<<< HEAD
 		w.remove(name)
-=======
-		_ = w.Remove(name)
->>>>>>> 1c45d029
 	}
 
 	// send a "quit" message to the reader goroutine
@@ -111,23 +107,15 @@
 // Remove stops watching the the named file or directory recursively.
 func (w *Watcher) Remove(name string) error {
 	w.mu.Lock()
-<<<<<<< HEAD
 	defer w.mu.Unlock()
 	if w.isClosed {
 		return ErrWatcherClosed
-=======
-	watchfd, ok := w.watches[name]
-	w.mu.Unlock()
-	if !ok {
-		return fmt.Errorf("%w: %s", ErrNonExistentWatch, name)
->>>>>>> 1c45d029
 	}
 
 	return w.remove(name)
 }
 
 func (w *Watcher) remove(name string) error {
-
 	pathsToRemove := []string{name}
 
 	for len(pathsToRemove) != 0 {
@@ -166,19 +154,9 @@
 					}
 				}
 			}
-<<<<<<< HEAD
 			return nil
 		}(); err != nil {
 			return err
-=======
-		}
-		w.mu.Unlock()
-		for _, name := range pathsToRemove {
-			// Since these are internal, not much sense in propagating error
-			// to the user, as that will just confuse them with an error about
-			// a path they did not explicitly watch themselves.
-			_ = w.Remove(name)
->>>>>>> 1c45d029
 		}
 	}
 
@@ -190,6 +168,8 @@
 	w.mu.Lock()
 	defer w.mu.Unlock()
 
+	w.muInternal.Lock()
+	defer w.muInternal.Unlock()
 	entries := make([]string, 0, len(w.watches))
 	for pathname := range w.watches {
 		entries = append(entries, pathname)
@@ -348,19 +328,10 @@
 					}
 				}
 
-<<<<<<< HEAD
 				if event.Op&Rename == Rename || event.Op&Remove == Remove {
 					w.Remove(event.Name)
 					delete(w.fileExists, event.Name)
 				}
-=======
-			if event.Op&Rename == Rename || event.Op&Remove == Remove {
-				_ = w.Remove(event.Name)
-				w.mu.Lock()
-				delete(w.fileExists, event.Name)
-				w.mu.Unlock()
-			}
->>>>>>> 1c45d029
 
 				if path.isDir && event.Op&Write == Write && !(event.Op&Remove == Remove) {
 					w.sendDirectoryChangeEvents(event.Name)
@@ -393,14 +364,6 @@
 						if fileInfo, err := os.Lstat(filePath); err == nil {
 							w.sendFileCreatedEventIfNew(filePath, fileInfo)
 						}
-<<<<<<< HEAD
-=======
-					}
-				} else {
-					filePath := filepath.Clean(event.Name)
-					if fileInfo, err := os.Lstat(filePath); err == nil {
-						_ = w.sendFileCreatedEventIfNew(filePath, fileInfo)
->>>>>>> 1c45d029
 					}
 				}
 				return false
