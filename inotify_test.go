// Copyright 2015 The Go Authors. All rights reserved.
// Use of this source code is governed by a BSD-style
// license that can be found in the LICENSE file.

//go:build linux
// +build linux

package fsnotify

import (
	"errors"
	"fmt"
	"os"
	"os/exec"
	"path/filepath"
	"strconv"
	"strings"
	"sync"
	"testing"
	"time"
)

func TestInotifyCloseRightAway(t *testing.T) {
	w, err := NewWatcher()
	if err != nil {
		t.Fatalf("Failed to create watcher")
	}

	// Close immediately; it won't even reach the first unix.Read.
	w.Close()

	// Wait for the close to complete.
	<-time.After(50 * time.Millisecond)
	isWatcherReallyClosed(t, w)
}

func TestInotifyCloseSlightlyLater(t *testing.T) {
	w, err := NewWatcher()
	if err != nil {
		t.Fatalf("Failed to create watcher")
	}

	// Wait until readEvents has reached unix.Read, and Close.
	<-time.After(50 * time.Millisecond)
	w.Close()

	// Wait for the close to complete.
	<-time.After(50 * time.Millisecond)
	isWatcherReallyClosed(t, w)
}

func TestInotifyCloseSlightlyLaterWithWatch(t *testing.T) {
	testDir := tempMkdir(t)
	defer os.RemoveAll(testDir)

	w, err := NewWatcher()
	if err != nil {
		t.Fatalf("Failed to create watcher")
	}
	if err := w.Add(testDir); err != nil {
<<<<<<< HEAD
		t.Fatalf("Failed to add test directory")
=======
		t.Fatalf("Failed to add watcher to %s. %v", testDir, err)
>>>>>>> 1c45d029
	}

	// Wait until readEvents has reached unix.Read, and Close.
	<-time.After(50 * time.Millisecond)
	w.Close()

	// Wait for the close to complete.
	<-time.After(50 * time.Millisecond)
	isWatcherReallyClosed(t, w)
}

func TestInotifyCloseAfterRead(t *testing.T) {
	testDir := tempMkdir(t)
	defer os.RemoveAll(testDir)

	w, err := NewWatcher()
	if err != nil {
		t.Fatalf("Failed to create watcher")
	}

	err = w.Add(testDir)
	if err != nil {
		t.Fatalf("Failed to add .")
	}

	// Generate an event.
	if _, err := os.Create(filepath.Join(testDir, "somethingSOMETHINGsomethingSOMETHING")); err != nil {
<<<<<<< HEAD
		t.Fatalf("failed to create")
=======
		t.Fatalf("Unable to create test file in %s. %v", testDir, err)
>>>>>>> 1c45d029
	}

	// Wait for readEvents to read the event, then close the watcher.
	<-time.After(50 * time.Millisecond)
	w.Close()

	// Wait for the close to complete.
	<-time.After(50 * time.Millisecond)
	isWatcherReallyClosed(t, w)
}

func isWatcherReallyClosed(t *testing.T, w *Watcher) {
	select {
	case err, ok := <-w.Errors:
		if ok {
			t.Fatalf("w.Errors is not closed; readEvents is still alive after closing (error: %v)", err)
		}
	default:
		t.Fatalf("w.Errors would have blocked; readEvents is still alive!")
	}

	select {
	case _, ok := <-w.Events:
		if ok {
			t.Fatalf("w.Events is not closed; readEvents is still alive after closing")
		}
	default:
		t.Fatalf("w.Events would have blocked; readEvents is still alive!")
	}
}

func TestInotifyCloseCreate(t *testing.T) {
	testDir := tempMkdir(t)
	defer os.RemoveAll(testDir)

	w, err := NewWatcher()
	if err != nil {
		t.Fatalf("Failed to create watcher: %v", err)
	}
	defer func() {
		if err := w.Close(); err != nil {
			t.Fatalf("Close failed: %v", err)
		}
	}()

	err = w.Add(testDir)
	if err != nil {
		t.Fatalf("Failed to add testDir: %v", err)
	}
	h, err := os.Create(filepath.Join(testDir, "testfile"))
	if err != nil {
		t.Fatalf("Failed to create file in testdir: %v", err)
	}
	h.Close()
	select {
	case <-w.Events:
	case err := <-w.Errors:
		t.Fatalf("Error from watcher: %v", err)
	case <-time.After(50 * time.Millisecond):
		t.Fatalf("Took too long to wait for event")
	}

	// At this point, we've received one event, so the goroutine is ready.
	// It's also blocking on unix.Read.
	// Now we try to swap the file descriptor under its nose.
	_ = w.Close()
	w, err = NewWatcher()
<<<<<<< HEAD
	defer func() {
		if err := w.Close(); err != nil {
			t.Fatalf("Close failed: %v", err)
		}
	}()
=======
>>>>>>> 1c45d029
	if err != nil {
		t.Fatalf("Failed to create second watcher: %v", err)
	}
	defer w.Close()

	<-time.After(50 * time.Millisecond)
	err = w.Add(testDir)
	if err != nil {
		t.Fatalf("Error adding testDir again: %v", err)
	}
}

// This test verifies the watcher can keep up with file creations/deletions
// when under load.
func TestInotifyStress(t *testing.T) {
	maxNumToCreate := 1000

	testDir := tempMkdir(t)
	defer os.RemoveAll(testDir)
	testFilePrefix := filepath.Join(testDir, "testfile")

	w, err := NewWatcher()
	if err != nil {
		t.Fatalf("Failed to create watcher: %v", err)
	}
	defer func() {
		if err := w.Close(); err != nil {
			t.Fatalf("Close failed: %v", err)
		}
	}()

	err = w.Add(testDir)
	if err != nil {
		t.Fatalf("Failed to add testDir: %v", err)
	}

	doneChan := make(chan struct{})
	// The buffer ensures that the file generation goroutine is never blocked.
	errChan := make(chan error, 2*maxNumToCreate)

	go func() {
		for i := 0; i < maxNumToCreate; i++ {
			testFile := fmt.Sprintf("%s%d", testFilePrefix, i)

			handle, err := os.Create(testFile)
			if err != nil {
				errChan <- fmt.Errorf("Create failed: %v", err)
				continue
			}

			err = handle.Close()
			if err != nil {
				errChan <- fmt.Errorf("Close failed: %v", err)
				continue
			}
		}

		// If we delete a newly created file too quickly, inotify will skip the
		// create event and only send the delete event.
		time.Sleep(100 * time.Millisecond)

		for i := 0; i < maxNumToCreate; i++ {
			testFile := fmt.Sprintf("%s%d", testFilePrefix, i)
			err = os.Remove(testFile)
			if err != nil {
				errChan <- fmt.Errorf("Remove failed: %v", err)
			}
		}

		close(doneChan)
	}()

	creates := 0
	removes := 0

	finished := false
	after := time.After(10 * time.Second)
	for !finished {
		select {
		case <-after:
			t.Fatalf("Not done")
		case <-doneChan:
			finished = true
		case err := <-errChan:
			t.Fatalf("Got an error from file creator goroutine: %v", err)
		case err := <-w.Errors:
			t.Fatalf("Got an error from watcher: %v", err)
		case evt := <-w.Events:
			if !strings.HasPrefix(evt.Name, testFilePrefix) {
				t.Fatalf("Got an event for an unknown file: %s", evt.Name)
			}
			if evt.Op == Create {
				creates++
			}
			if evt.Op == Remove {
				removes++
			}
		}
	}

	// Drain remaining events from channels
	count := 0
	for count < 10 {
		select {
		case err := <-errChan:
			t.Fatalf("Got an error from file creator goroutine: %v", err)
		case err := <-w.Errors:
			t.Fatalf("Got an error from watcher: %v", err)
		case evt := <-w.Events:
			if !strings.HasPrefix(evt.Name, testFilePrefix) {
				t.Fatalf("Got an event for an unknown file: %s", evt.Name)
			}
			if evt.Op == Create {
				creates++
			}
			if evt.Op == Remove {
				removes++
			}
			count = 0
		default:
			count++
			// Give the watcher chances to fill the channels.
			time.Sleep(time.Millisecond)
		}
	}

	if creates-removes > 1 || creates-removes < -1 {
		t.Fatalf("Creates and removes should not be off by more than one: %d creates, %d removes", creates, removes)
	}
	if creates < 50 {
		t.Fatalf("Expected at least 50 creates, got %d", creates)
	}
}

func TestInotifyRemoveTwice(t *testing.T) {
	testDir := tempMkdir(t)
	defer os.RemoveAll(testDir)
	testFile := filepath.Join(testDir, "testfile")

	handle, err := os.Create(testFile)
	if err != nil {
		t.Fatalf("Create failed: %v", err)
	}
	handle.Close()

	w, err := NewWatcher()
	if err != nil {
		t.Fatalf("Failed to create watcher: %v", err)
	}
	defer func() {
		if err := w.Close(); err != nil {
			t.Fatalf("Close failed: %v", err)
		}
	}()

	err = w.Add(testFile)
	if err != nil {
		t.Fatalf("Failed to add testFile: %v", err)
	}

	err = w.Remove(testFile)
	if err != nil {
		t.Fatalf("wanted successful remove but got: %v", err)
	}

	err = w.Remove(testFile)
	if err == nil {
		t.Fatalf("no error on removing invalid file")
	} else if !errors.Is(err, ErrNonExistentWatch) {
		t.Fatalf("unexpected error %v on removing invalid file", err)
	}

	func() {
		w.mu.Lock()
		defer w.mu.Unlock()
		if len(w.watches) != 0 {
			t.Fatalf("Expected watches len is 0, but got: %d, %v", len(w.watches), w.watches)
		}
		if len(w.paths) != 0 {
			t.Fatalf("Expected paths len is 0, but got: %d, %v", len(w.paths), w.paths)
		}
	}()
}

/// Closing a watcher is idempotent and causes subsequent Add() and Remove() to fail
func TestInotifyClose(t *testing.T) {
	w, err := NewWatcher()
	if err != nil {
		t.Fatalf("Failed to create watcher: %v", err)
	}
	// the first close shuts down the Watcher
	if err := w.Close(); err != nil {
		t.Fatalf("Failed to close watcher: %v", err)
	}
	// the second just returns nil
	if err := w.Close(); err != nil {
		t.Fatalf("Failed to close watcher: %v", err)
	}

	err = w.Add("junk")
	if !errors.Is(err, ErrWatcherClosed) {
		t.Fatalf("Add did not error as expected: %v", err)
	}
	err = w.Remove("junk")
	if !errors.Is(err, ErrWatcherClosed) {
		t.Fatalf("Remove did not error as expected: %v", err)
	}

}

func TestInotifyInnerMapLength(t *testing.T) {
	testDir := tempMkdir(t)
	defer os.RemoveAll(testDir)
	testFile := filepath.Join(testDir, "testfile")

	handle, err := os.Create(testFile)
	if err != nil {
		t.Fatalf("Create failed: %v", err)
	}
	handle.Close()

	w, err := NewWatcher()
	if err != nil {
		t.Fatalf("Failed to create watcher: %v", err)
	}
<<<<<<< HEAD
	defer func() {
		if err := w.Close(); err != nil {
			t.Fatalf("Close failed: %v", err)
		}
	}()
=======
>>>>>>> 1c45d029

	err = w.Add(testFile)
	if err != nil {
		t.Fatalf("Failed to add testFile: %v", err)
	}
<<<<<<< HEAD
	errs := make(chan error, 1)
=======
	var wg sync.WaitGroup
	wg.Add(1)
>>>>>>> 1c45d029
	go func() {
		defer wg.Done()
		for err := range w.Errors {
<<<<<<< HEAD
			errs <- err
=======
			t.Errorf("error received: %s", err)
>>>>>>> 1c45d029
		}
		close(errs)
	}()

	err = os.Remove(testFile)
	if err != nil {
		t.Fatalf("Failed to remove testFile: %v", err)
	}
	<-w.Events                          // consume Remove event
	<-time.After(50 * time.Millisecond) // wait IN_IGNORE propagated

	func() {
		w.mu.Lock()
		defer w.mu.Unlock()
		if len(w.watches) != 0 {
			t.Fatalf("Expected watches len is 0, but got: %d, %v", len(w.watches), w.watches)
		}
		if len(w.paths) != 0 {
			t.Fatalf("Expected paths len is 0, but got: %d, %v", len(w.paths), w.paths)
		}
	}()
	w.Close()
	if err := <-errs; err != nil {
		t.Fatalf("error received: %s", err)
	}

	w.Close()
	wg.Wait()
}

func TestInotifyOverflow(t *testing.T) {
	// We need to generate many more events than the
	// fs.inotify.max_queued_events sysctl setting.
	// We use multiple goroutines (one per directory)
	// to speed up file creation.
	numDirs := 128
	numFiles := 1024

	testDir := tempMkdir(t)
	defer os.RemoveAll(testDir)

	w, err := NewWatcher()
	if err != nil {
		t.Fatalf("Failed to create watcher: %v", err)
	}
	defer func() {
		if err := w.Close(); err != nil {
			t.Fatalf("Close failed: %v", err)
		}
	}()

	for dn := 0; dn < numDirs; dn++ {
		testSubdir := fmt.Sprintf("%s/%d", testDir, dn)

		err := os.Mkdir(testSubdir, 0o777)
		if err != nil {
			t.Fatalf("Cannot create subdir: %v", err)
		}

		err = w.Add(testSubdir)
		if err != nil {
			t.Fatalf("Failed to add subdir: %v", err)
		}
	}

	errChan := make(chan error, numDirs*numFiles)

	// All events need to be in the inotify queue before pulling events off it to trigger this error.
	wg := sync.WaitGroup{}
	for dn := 0; dn < numDirs; dn++ {
		testSubdir := fmt.Sprintf("%s/%d", testDir, dn)

		wg.Add(1)
		go func() {
			for fn := 0; fn < numFiles; fn++ {
				testFile := fmt.Sprintf("%s/%d", testSubdir, fn)

				handle, err := os.Create(testFile)
				if err != nil {
					errChan <- fmt.Errorf("Create failed: %v", err)
					continue
				}

				err = handle.Close()
				if err != nil {
					errChan <- fmt.Errorf("Close failed: %v", err)
					continue
				}
			}
			wg.Done()
		}()
	}
	wg.Wait()

	creates := 0
	deadline := time.After(10 * time.Second)
	for {
		select {
		case <-deadline:
			t.Fatalf("Deadline exceeded")
		case err := <-errChan:
			t.Fatalf("Got an error from file creator goroutine: %v", err)
		case err := <-w.Errors:
			if err == ErrEventOverflow {
				// expected final outcome
				return
			} else {
				t.Fatalf("Got an error from watcher: %v", err)
			}
		case evt := <-w.Events:
			if !strings.HasPrefix(evt.Name, testDir) {
				t.Fatalf("Got an event for an unknown file: %s", evt.Name)
			}
			if evt.Op == Create {
				if creates++; creates == numDirs*numFiles {
					t.Fatalf("Could not trigger overflow")
				}
			}
		}
	}
<<<<<<< HEAD
=======

	if creates == numDirs*numFiles {
		t.Fatalf("Could not trigger overflow")
	}

	if overflows == 0 {
		t.Fatalf("No overflow and not enough creates (expected %d, got %d)",
			numDirs*numFiles, creates)
	}
}

func TestInotifyWatchList(t *testing.T) {
	testDir := tempMkdir(t)
	defer os.RemoveAll(testDir)
	testFile := filepath.Join(testDir, "testfile")

	handle, err := os.Create(testFile)
	if err != nil {
		t.Fatalf("Create failed: %v", err)
	}
	handle.Close()

	w, err := NewWatcher()
	if err != nil {
		t.Fatalf("Failed to create watcher: %v", err)
	}
	defer w.Close()

	err = w.Add(testFile)
	if err != nil {
		t.Fatalf("Failed to add testFile: %v", err)
	}
	err = w.Add(testDir)
	if err != nil {
		t.Fatalf("Failed to add testDir: %v", err)
	}

	value := w.WatchList()

	w.mu.Lock()
	defer w.mu.Unlock()
	for _, entry := range value {
		if _, ok := w.watches[entry]; !ok {
			t.Fatal("return value of WatchList is not same as the expected")
		}
	}
}

func TestINotifyNoBlockingSyscalls(t *testing.T) {
	getThreads := func() int {
		cmd := fmt.Sprintf("ls /proc/%d/task | wc -l", os.Getpid())
		output, err := exec.Command("/bin/bash", "-c", cmd).Output()
		if err != nil {
			t.Fatalf("Failed to execute command to check number of threads, err %s", err)
		}

		n, err := strconv.ParseInt(strings.Trim(string(output), "\n"), 10, 64)
		if err != nil {
			t.Fatalf("Failed to parse output as int, err: %s", err)
		}
		return int(n)
	}

	w, err := NewWatcher()
	if err != nil {
		t.Fatalf("Failed to create watcher: %v", err)
	}

	startingThreads := getThreads()
	// Call readEvents a bunch of times; if this function has a blocking raw syscall, it'll create many new kthreads
	for i := 0; i <= 60; i++ {
		go w.readEvents()
	}

	// Bad synchronization mechanism
	time.Sleep(time.Second * 2)

	endingThreads := getThreads()

	// Did we spawn any new threads?
	if diff := endingThreads - startingThreads; diff > 0 {
		t.Fatalf("Got a nonzero diff %v. starting: %v. ending: %v", diff, startingThreads, endingThreads)
	}
>>>>>>> 1c45d029
}<|MERGE_RESOLUTION|>--- conflicted
+++ resolved
@@ -58,11 +58,7 @@
 		t.Fatalf("Failed to create watcher")
 	}
 	if err := w.Add(testDir); err != nil {
-<<<<<<< HEAD
-		t.Fatalf("Failed to add test directory")
-=======
 		t.Fatalf("Failed to add watcher to %s. %v", testDir, err)
->>>>>>> 1c45d029
 	}
 
 	// Wait until readEvents has reached unix.Read, and Close.
@@ -90,11 +86,7 @@
 
 	// Generate an event.
 	if _, err := os.Create(filepath.Join(testDir, "somethingSOMETHINGsomethingSOMETHING")); err != nil {
-<<<<<<< HEAD
-		t.Fatalf("failed to create")
-=======
 		t.Fatalf("Unable to create test file in %s. %v", testDir, err)
->>>>>>> 1c45d029
 	}
 
 	// Wait for readEvents to read the event, then close the watcher.
@@ -162,18 +154,14 @@
 	// Now we try to swap the file descriptor under its nose.
 	_ = w.Close()
 	w, err = NewWatcher()
-<<<<<<< HEAD
+	if err != nil {
+		t.Fatalf("Failed to create second watcher: %v", err)
+	}
 	defer func() {
 		if err := w.Close(); err != nil {
 			t.Fatalf("Close failed: %v", err)
 		}
 	}()
-=======
->>>>>>> 1c45d029
-	if err != nil {
-		t.Fatalf("Failed to create second watcher: %v", err)
-	}
-	defer w.Close()
 
 	<-time.After(50 * time.Millisecond)
 	err = w.Add(testDir)
@@ -338,7 +326,7 @@
 	err = w.Remove(testFile)
 	if err == nil {
 		t.Fatalf("no error on removing invalid file")
-	} else if !errors.Is(err, ErrNonExistentWatch) {
+	} else if !errors.Is(err, ErrWatchDoesNotExist) {
 		t.Fatalf("unexpected error %v on removing invalid file", err)
 	}
 
@@ -377,7 +365,6 @@
 	if !errors.Is(err, ErrWatcherClosed) {
 		t.Fatalf("Remove did not error as expected: %v", err)
 	}
-
 }
 
 func TestInotifyInnerMapLength(t *testing.T) {
@@ -395,33 +382,23 @@
 	if err != nil {
 		t.Fatalf("Failed to create watcher: %v", err)
 	}
-<<<<<<< HEAD
 	defer func() {
 		if err := w.Close(); err != nil {
 			t.Fatalf("Close failed: %v", err)
 		}
 	}()
-=======
->>>>>>> 1c45d029
 
 	err = w.Add(testFile)
 	if err != nil {
 		t.Fatalf("Failed to add testFile: %v", err)
 	}
-<<<<<<< HEAD
 	errs := make(chan error, 1)
-=======
 	var wg sync.WaitGroup
 	wg.Add(1)
->>>>>>> 1c45d029
 	go func() {
 		defer wg.Done()
 		for err := range w.Errors {
-<<<<<<< HEAD
 			errs <- err
-=======
-			t.Errorf("error received: %s", err)
->>>>>>> 1c45d029
 		}
 		close(errs)
 	}()
@@ -542,17 +519,6 @@
 			}
 		}
 	}
-<<<<<<< HEAD
-=======
-
-	if creates == numDirs*numFiles {
-		t.Fatalf("Could not trigger overflow")
-	}
-
-	if overflows == 0 {
-		t.Fatalf("No overflow and not enough creates (expected %d, got %d)",
-			numDirs*numFiles, creates)
-	}
 }
 
 func TestInotifyWatchList(t *testing.T) {
@@ -627,5 +593,4 @@
 	if diff := endingThreads - startingThreads; diff > 0 {
 		t.Fatalf("Got a nonzero diff %v. starting: %v. ending: %v", diff, startingThreads, endingThreads)
 	}
->>>>>>> 1c45d029
 }