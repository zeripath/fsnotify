--- conflicted
+++ resolved
@@ -22,28 +22,18 @@
 
 // Watcher watches a set of files, delivering events to a channel.
 type Watcher struct {
-<<<<<<< HEAD
-	Events     chan Event
-	Errors     chan error
-	fd         int
-	poller     *fdPoller
-	mu         sync.Mutex        // Used for consistent state updates and access
+	Events chan Event
+	Errors chan error
+
+	fd          int // https://github.com/golang/go/issues/26439 can't call .Fd() on os.FIle or Read will no longer return on Close()
+	inotifyFile *os.File
+
+	mu         sync.Mutex        // Map access
 	muInternal sync.Mutex        // Used for private access to state
 	watches    map[string]*watch // Map of inotify watches (key: path)
 	paths      map[int]string    // Map of watched paths (key: watch descriptor)
 	done       chan struct{}     // Channel for sending a "quit message" to the reader goroutine
 	doneResp   chan struct{}     // Channel to respond to Close
-=======
-	fd          int // https://github.com/golang/go/issues/26439 can't call .Fd() on os.FIle or Read will no longer return on Close()
-	Events      chan Event
-	Errors      chan error
-	mu          sync.Mutex // Map access
-	inotifyFile *os.File
-	watches     map[string]*watch // Map of inotify watches (key: path)
-	paths       map[int]string    // Map of watched paths (key: watch descriptor)
-	done        chan struct{}     // Channel for sending a "quit message" to the reader goroutine
-	doneResp    chan struct{}     // Channel to respond to Close
->>>>>>> 1c45d029
 }
 
 // NewWatcher establishes a new watcher with the underlying OS and begins waiting for events.
@@ -88,23 +78,15 @@
 		return nil
 	}
 
-	// Wake up goroutine
-	if err := w.poller.wake(); err != nil {
-		return fmt.Errorf("error from poller: %w", err)
-	}
-
 	// Send 'close' signal to goroutine, and set the Watcher to closed.
 	close(w.done)
 
-<<<<<<< HEAD
-=======
 	// Causes any blocking reads to return with an error, provided the file still supports deadline operations
 	err := w.inotifyFile.Close()
 	if err != nil {
 		return err
 	}
 
->>>>>>> 1c45d029
 	// Wait for goroutine to close
 	<-w.doneResp
 
@@ -163,11 +145,7 @@
 
 	// Remove it from inotify.
 	if !ok {
-<<<<<<< HEAD
 		return fmt.Errorf("can't remove watch: %w: %s", ErrWatchDoesNotExist, name)
-=======
-		return fmt.Errorf("%w: %s", ErrNonExistentWatch, name)
->>>>>>> 1c45d029
 	}
 
 	// We successfully removed the watch if InotifyRmWatch doesn't return an
