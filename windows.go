--- conflicted
+++ resolved
@@ -56,11 +56,6 @@
 // Close removes all watches and closes the events channel.
 func (w *Watcher) Close() error {
 	w.mu.Lock()
-<<<<<<< HEAD
-	defer w.mu.Unlock()
-=======
-
->>>>>>> 1c45d029
 	if w.isClosed {
 		w.mu.Unlock()
 		return nil
@@ -81,17 +76,10 @@
 // Add starts watching the named file or directory (non-recursively).
 func (w *Watcher) Add(name string) error {
 	w.mu.Lock()
-<<<<<<< HEAD
-	defer w.mu.Unlock()
-=======
->>>>>>> 1c45d029
 	if w.isClosed {
 		return ErrWatcherClosed
 	}
-<<<<<<< HEAD
-=======
 	w.mu.Unlock()
->>>>>>> 1c45d029
 
 	in := &input{
 		op:    opAddWatch,
@@ -109,10 +97,10 @@
 // Remove stops watching the the named file or directory (non-recursively).
 func (w *Watcher) Remove(name string) error {
 	w.mu.Lock()
-	defer w.mu.Unlock()
 	if w.isClosed {
 		return ErrWatcherClosed
 	}
+	w.mu.Unlock()
 
 	in := &input{
 		op:    opRemoveWatch,
@@ -305,7 +293,9 @@
 	if err != nil {
 		return err
 	}
+	w.mu.Lock()
 	watchEntry := w.watches.get(ino)
+	w.mu.Unlock()
 	if watchEntry == nil {
 		if _, e := windows.CreateIoCompletionPort(windows.Handle(ino.handle), windows.Handle(w.port), 0, 0); e != nil {
 			_ = syscall.CloseHandle(ino.handle)
@@ -353,11 +343,7 @@
 	watch := w.watches.get(ino)
 	w.mu.Unlock()
 	if watch == nil {
-<<<<<<< HEAD
 		return fmt.Errorf("can't remove watch: %w: %s", ErrWatchDoesNotExist, pathname)
-=======
-		return fmt.Errorf("%w: %s", ErrNonExistentWatch, pathname)
->>>>>>> 1c45d029
 	}
 	if pathname == dir {
 		w.sendEvent(watch.path, watch.mask&sysFSIGNORED)
